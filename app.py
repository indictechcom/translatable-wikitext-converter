from flask import Flask, request, render_template
import re

app = Flask(__name__)

# Regex to check if a line already has <translate> tags
# Updated regex to detect any presence of <translate> tags (including comments and spaces)
translate_tag_pattern = re.compile(r"<translate\b[^>]*>.*?</translate>", re.DOTALL)
# Regex to match attributes like rowspan, colspan, etc.
attribute_pattern = re.compile(r"\b\w+(?!==)=([^\s|]+)")
# Regex to detect table cell separators (| and ||)
table_cell_separator_pattern = re.compile(r"(\|\||\||\*)")
# Regex to detect headers in the format of == Header ==
header_pattern = re.compile(r"^(=+)(.*?)(=+)$")
# Regex to detect table header cell separators (! and !!)
header_cell_separator_pattern = re.compile(r"(!{1,2})")
# Regex to detect HTML entities (special characters)
special_char_pattern = re.compile(r"&\w+;")
# Regex for hiero, sub, sup, and math tags
# Matches text wrapped in <hiero>...</hiero> 
hiero_pattern = re.compile(r'(<hiero>.*?</hiero>)')
# Matches text wrapped in <sub>...</sub> tags or Unicode subscript characters (e.g., &#8320;).
sub_pattern = re.compile(r'(<sub>.*?</sub>|&#832[0-9];)')
# Matches text wrapped in <sup>...</sup> tags or Unicode superscript characters (e.g., &#8300;, &sup1;).
sup_pattern = re.compile(r'(<sup>.*?</sup>|&#830[0-9];|&sup[0-9];)')
# Matches text wrapped in <math>...</math> tags.
math_tag_pattern = re.compile(r'(<math>.*?</math>)')
# Matches {{math|...}} templates.
math_template_pattern = re.compile(r'(\{\{math\|.*?\}\})')
# Matches time strings in formats like "12:34", "3:45PM", or "11:00am".
time_pattern = re.compile(r'\b\d{1,2}:\d{2}(AM|PM|am|pm)?\b')
# Matches <gallery> and </gallery> tags.
gallery_pattern = re.compile(r'<gallery>|</gallery>')
# Matches occurrences of "File:".
file_pattern = re.compile(r'File:')
# Matches <br> tags.
br_pattern = re.compile(r'<br>')
# Matches magic words wrapped in double underscores (e.g., __NOTOC__).
magic_word = re.compile(r'__(.*?)__')
# Matches occurrences of the word "alt".
alt_pattern = re.compile(r'alt')
# Matches text inside double square brackets (e.g., [[example]]).
square_bracket_text_pattern = re.compile(r'\[\[(.*?)\]\]')
# Matches links with a pipe separator in double square brackets (e.g., [[link|display text]]).
square_bracket_with_pipeline_pattern = re.compile(r'\[\[([^\|\]]+)\|([^\]]+)\]\]')
# Matches occurrences of the '#'
existing_translation_pattern = re.compile(r'#')



def add_translate_tags(text):
    """
    Wraps the entire text in <translate> tags if it doesn't already have them,
    ensuring that special characters (e.g., &igrave;), time values (e.g., 9:30AM),
    and certain tags (e.g., hiero, sub, sup, math) are not wrapped in <translate> tags.
    Skips adding <translate> tags if they are already present, even with comments or special content.
    """
    if not text.strip():
        return text

    if re.search(r'<translate>.*<translate>', text):
        return text

    # If the text already has <translate> tags (including comments), do not add them
    if translate_tag_pattern.search(text):
        return text

    # If the text has any special characters, time values, or certain tags, don't wrap it in <translate> tags
    if (attribute_pattern.search(text) or special_char_pattern.match(text) or 
        hiero_pattern.search(text) or sub_pattern.search(text) or sup_pattern.search(text) or 
        time_pattern.match(text) or gallery_pattern.search(text) or file_pattern.search(text) or br_pattern.search(text) or magic_word.search(text)) :  # Skip time values
        return text
    # Wrap the entire block of text in <translate> tags
    return f'<translate>{text}</translate>'

def process_math(line):
    """
    Processes math-related tags ({{math}}, <math>, etc.) and ensures their content is not wrapped in <translate> tags.
    """
    # Generalized regex for math-related tags
    math_patterns = [
        re.compile(r'(\{\{math\|.*?\}\})', re.DOTALL),  # For {{math}} templates
        re.compile(r'(<math.*?>.*?</math>)', re.DOTALL)   # For <math> tags with attributes and content
    ]

    for pattern in math_patterns:
        match = pattern.search(line)
        if match:
            math_content = match.group(0)
            return line.replace(math_content, math_content)  # Return math-related content as is

    return line

def process_table_line(line):
    """
    Processes a single line of a table and adds <translate> tags where necessary,
    ensuring that only the actual content of table cells is wrapped, not the separators.
    """
    if line.startswith("|+"):
        # For table caption
        return f'{line[:2]}{add_translate_tags(line[2:].strip())}'
    elif line.startswith("|-"):
        # Table row separato r
        return line
    elif line.startswith("!"):
        # For table headers, split on ! and !! without breaking words
        headers = header_cell_separator_pattern.split(line)
        translated_headers = []
        for header in headers:
            if header in ['!', '!!']:  # Preserve the ! and !! without adding translate tags
                translated_headers.append(header)
            else:
                translated_headers.append(add_translate_tags(header.strip()))  # Don't split into words
        return "".join(translated_headers)
    else:
        # For table rows, ensure content is wrapped but separators are untouched
        cells = table_cell_separator_pattern.split(line)
        translated_cells = []
        for cell in cells:
            if cell in ['|', '||', '*']:  # Leave separators as is
                translated_cells.append(cell)
            elif cell.startswith("{{"):
                translated_cells.append(cell)
            elif cell.endswith("}}"):
                translated_cells.append(add_translate_tags(cell[:-2])+"}}")
            else:
                translated_cells.append(add_translate_tags(cell.strip()))  # Don't split into words
        return "".join(translated_cells)

def process_div(line):
    """
    Processes any <div> tag and adds <translate> tags around the text content inside the div,
    while keeping the div structure and attributes intact.
    """
    # Regex pattern to detect <div> tags
    div_pattern = re.compile(r'(<div[^>]*>)(.*?)(</div>)', re.DOTALL)
    match = div_pattern.search(line)

    if match:
        opening_div_tag = match.group(1)  # <div ... >
        div_content = match.group(2)  # Text or content inside the div
        closing_div_tag = match.group(3)  # </div>

        # Wrap only the text content inside the div with <translate> tags
        translated_content = add_translate_tags(div_content.strip())

        return f'{opening_div_tag}{translated_content}{closing_div_tag}'
    return line

def process_header(line):
    match = header_pattern.match(line)
    if match:
<<<<<<< HEAD
        translated_header_text = add_translate_tags(match.group())
        return translated_header_text
=======
        opening_equals = match.group(1)
        header_text = match.group(2).strip()
        closing_equals = match.group(3)
        text = opening_equals + header_text + closing_equals + '\n'  + '\n'
        # Use add_translate_tags to avoid double wrapping
        translated_header_text = add_translate_tags(text)
        print(translated_header_text)
        return f'{translated_header_text}'
>>>>>>> bbf5eea7
    return line


def process_double_name_space(line):
    """
    Double Name space (e.g., [[link/eg]]) and adds <translate> tags around the eg text.
    """
    pipestart = False
    returnline = ""
    if 'Special:MyLanguage/' in line:  
        return line
    if (line.lower().startswith("[[category:".lower())  ):
        y = line.split(']]')[0]
        m = ''
        if (not existing_translation_pattern.search(line)):
            m = '{{#translation:}}]]'
            return y + m
        else:
            return y + ']]' 
    if '|' not in line and not file_pattern.search(line):
        i = 0 
        while line[i] != ']':
                i+=1
        return "[[Special:MyLanguage/" + line[2:i]+ "|<translate>" + line[2:i] + "</translate> ]]"

    # For File case
   
    if line[2:6] == "File":
        print(line + "\n")
        i = 0
        while i < len(line):
            if line[i:i+4] == 'alt=':
                returnline += "alt=<translate>"
                i += 4
                while line[i] != '|' and line[i] != ']':
                    returnline += line[i]
                    i += 1
                returnline += "</translate>"
                returnline += line[i]
            else:
                if line[i] == '|':
                    print("Hello")
                    if line[i+1] == ' ':
                        if line[i+2:i+4] in ('left'):
                            returnline += line[i]
                        elif line[i+2:i+7] in  ('right','center','thumb'):
                            returnline += line[i]
                        else:
                            print(line[i+1:i+7])
                            returnline += "| <translate>"
                            i+=2
                            while line[i] != '|' and line[i] != ']':
                                returnline += line[i]
                                i += 1
                            returnline += "</translate>"
                            returnline += line[i]
                    else:
                        if line[i+1:i+3] in ('left'):
                            returnline += line[i]
                        elif line[i+1:i+6] in  ('right','center','thumb'):
                            returnline += line[i]
                        else:
                            print(line[i+1:i+7])
                            returnline += "| <translate>"
                            i+=1
                            while line[i] != '|' and line[i] != ']':
                                returnline += line[i]
                                i += 1
                            returnline += "</translate>"
                            returnline += line[i]
                else:
                     returnline += line[i]
            i += 1
        return returnline
    print(line)
    # For normal pipe name spaces
    if ":" in line[10:] and "Category" not in line[2:]:
        line1 = line
    else:
        line1 = line[2:-2]
    print("This is a special word " + line[7:])
    words = re.split(r'\|+|\]\]+', line1)
    print(words)

<<<<<<< HEAD
    if len(words) > 1:
        if ":" not in line1:
            returnline += "[["
=======
    if len(words) > 1 :
        returnline += "[["
        returnline += "Special:MyLanguage/"
>>>>>>> bbf5eea7
        returnline += words[0] + "|"
        words = words[1:]
        print(words)
        for word in words:
            if ":"  in word:
                returnline+=": <translate>" + word[1:] + "</translate>" 
            else:
                if word.strip() != "":
                    returnline += "<translate>"
                    returnline += word
                    returnline += "</translate>"
                else:
                    returnline += "|"
                returnline += "]]"
        if ":" not in returnline:
            returnline = returnline[:-3]
        return returnline

    # For cases without pipe (just links)
    else:
        for i in range(len(line)):
            if line[i] == '|' and pipestart is False:
                pipestart = True
                returnline += "|<translate>"
<<<<<<< HEAD
        

=======
>>>>>>> bbf5eea7
            elif pipestart is True and (line[i] == '|' or line[i] == ']'):
                pipestart = False
                returnline += "</translate>"
                returnline += line[i]
                if line[i] == '|':
                    returnline += "<translate>"
                    pipestart = True
            else:
                returnline += line[i]
        return returnline

def process_external_link(line):
    """
    Processes external links in the format [http://example.com Description] and ensures
    that only the description part is wrapped in <translate> tags, leaving the URL untouched.
    """
    match = re.match(r'(\[https?://[^\s]+)\s+([^\]]+)\]', line)

    if match:
        url_part = match.group(1)
        description_part = match.group(2)
        # Wrap only the description part in <translate> tags, leave the URL untouched
        return f'{url_part} <translate>{description_part}</translate>]'
    return line

def process_lists(line):
    """
    Processes lists (e.g., *, #, :) by adding <translate> tags around list item content.
    """
    for i in range(len(line)):
        if line[i] in ['*', '#', ':', ';']:
            continue
        else:
            words = line[i:].split("<br>") 
            for j in range(len(words)):
                if "https://" in words[j]: 
                    words[j] = f"<translate>{words[j]}</translate>"
                elif "[[" in words[j]:
                    words[j] = process_double_name_space(words[j])
                else: 
                    worder = words[j].split(":")
                    for k in range(len(worder)):
                        if worder[k] == '':
                            continue
                        else:
                            worder[k] = f"<translate>{worder[k]}</translate>"
                    words[j] = ":".join(worder) 
                    
            newstring = "<br>".join(words)
            return f"{line[:i]}{newstring}"  


def process_doublecurly(line):
    """
    Processes the text to ensure that only the content outside of double curly braces {{ ... }} is wrapped in <translate> tags,
    while preserving the template content inside the braces without translating it.
    """
    if "{{" in line and "}}" in line:
        start = line.index("{{")
        end = line.index("}}") + 2  # Include the closing "}}"
        inside_curly = line[start:end]
        outside_curly = line[end:].strip()
        if outside_curly:
            return f"{line[:start]}<translate>{outside_curly}</translate>"
        return inside_curly
    else:
        return f"<translate>{line.strip()}</translate>"

def process_blockquote(line):
    """
    Handles blockquote tags by ensuring content inside blockquote is not wrapped in <translate> tags.
    """
    if "<blockquote>" in line and "</blockquote>" in line:
        before_blockquote = line.split("<blockquote>")[0].strip()
        blockquote_content = line.split("<blockquote>")[1].split("</blockquote>")[0]
        after_blockquote = line.split("</blockquote>")[1].strip()

        translated_before = add_translate_tags(before_blockquote) if before_blockquote else ''
        translated_after = add_translate_tags(after_blockquote) if after_blockquote else ''

        return f'{translated_before}<blockquote>{blockquote_content}</blockquote>{translated_after}'
    elif "<blockquote>" in line:
        before_blockquote = line.split("<blockquote>")[0].strip()
        blockquote_content = line.split("<blockquote>")[1].strip()
        translated_before = add_translate_tags(before_blockquote) if before_blockquote else ''
        return f'{translated_before}<blockquote>{blockquote_content}'
    elif "</blockquote>" in line:
        blockquote_content = line.split("</blockquote>")[0].strip()
        after_blockquote = line.split("</blockquote>")[1].strip()
        translated_after = add_translate_tags(after_blockquote) if after_blockquote else ''
        return f'{blockquote_content}</blockquote>{translated_after}'
    else:
        return line
def process_poem_tag(line, in_poem_block=False):
    """
    Detects <poem> and </poem> tags and processes the text content inside the poem
    by wrapping it in <translate> tags. Handles cases where only one of the tags is present.
    
    :param line: The line of text to process.
    :param in_poem_block: A flag to indicate if we are already inside a <poem> block.
    :return: Processed line, and updated in_poem_block flag.
    """
    opening_poem_pattern = re.compile(r'(<poem[^>]*>)', re.IGNORECASE)
    closing_poem_pattern = re.compile(r'(</poem>)', re.IGNORECASE)
    # Case 1: Detect an opening <poem> tag (without necessarily having a closing tag)
    if opening_poem_pattern.search(line) and not in_poem_block:
        opening_tag = opening_poem_pattern.search(line).group(1)  # Extract the opening <poem> tag
        start_idx = line.find(opening_tag) + len(opening_tag)
        poem_content = line[start_idx:].strip()  # Get the content after the opening tag
        # If there's a closing tag within the same line
        if closing_poem_pattern.search(line):
            closing_tag = closing_poem_pattern.search(line).group(1)  # Extract the closing </poem> tag
            end_idx = line.find(closing_tag)

            poem_content = line[start_idx:end_idx].strip()  # Get content between <poem> and </poem>

            # Process the poem content by adding <translate> tags
            translated_poem_content = convert_to_translatable_wikitext(poem_content)

            # Return the fully processed line
            return f'{opening_tag}{translated_poem_content}{closing_tag}{convert_to_translatable_wikitext(line[end_idx+len(closing_tag):])}', False

        else:
            # If only the opening <poem> tag is present, we are in the middle of a poem block
            translated_poem_content = convert_to_translatable_wikitext(poem_content)
            return f'{opening_tag}{translated_poem_content}', True

    # Case 2: Detect a closing </poem> tag without an opening tag in the same line
    elif closing_poem_pattern.search(line) and not in_poem_block:

        closing_tag = closing_poem_pattern.search(line).group(1)  # Extract the closing </poem> tag
        poem_content = line[:line.find(closing_tag)].strip()  # Get content before the closing tag
        print(line.find(closing_tag))
        after_poem= line[line.find(closing_tag)+len(closing_tag):].strip()
        # Process the poem content by adding <translate> tags
        translated_poem_content = convert_to_translatable_wikitext(poem_content)
        # print(after_poem)
        translated_after_poem = convert_to_translatable_wikitext(after_poem)
        # Return the processed line with the closing </poem> tag
        return f'{translated_poem_content}{closing_tag}{after_poem}', False

    # Case 3: We are inside a <poem> block and no closing tag is found in this line
    elif in_poem_block:
        print(line)
        translated_poem_content = convert_to_translatable_wikitext(line.strip())
        return f'{translated_poem_content}', True

    # Case 4: No <poem> tag found, return the line as is
    return line, in_poem_block
def process_small_tag(line, in_poem_block=False):
    """
    Detects <poem> and </poem> tags and processes the text content inside the poem
    by wrapping it in <translate> tags. Handles cases where only one of the tags is present.
    
    :param line: The line of text to process.
    :param in_poem_block: A flag to indicate if we are already inside a <poem> block.
    :return: Processed line, and updated in_poem_block flag.
    """
    opening_poem_pattern = re.compile(r'(<small[^>]*>)', re.IGNORECASE)
    closing_poem_pattern = re.compile(r'(</small>)', re.IGNORECASE)
    # Case 1: Detect an opening <poem> tag (without necessarily having a closing tag)
    if opening_poem_pattern.search(line) and not in_poem_block:
        opening_tag = opening_poem_pattern.search(line).group(1)  # Extract the opening <poem> tag
        start_idx = line.find(opening_tag) + len(opening_tag)
        poem_content = line[start_idx:].strip()  # Get the content after the opening tag

        # If there's a closing tag within the same line
        if closing_poem_pattern.search(line):
            closing_tag = closing_poem_pattern.search(line).group(1)  # Extract the closing </poem> tag
            end_idx = line.find(closing_tag)
            poem_content = line[start_idx:end_idx].strip()  # Get content between <poem> and </poem>

            # Process the poem content by adding <translate> tags
            translated_poem_content = convert_to_translatable_wikitext(poem_content)

            # Return the fully processed line
            return f'{opening_tag}{translated_poem_content}{closing_tag}{convert_to_translatable_wikitext(line[end_idx+len("</small>"):])}', False

        else:
            # If only the opening <poem> tag is present, we are in the middle of a poem block
            translated_poem_content = convert_to_translatable_wikitext(poem_content)
            return f'{opening_tag}{translated_poem_content}', True

    # Case 2: Detect a closing </poem> tag without an opening tag in the same line
    elif closing_poem_pattern.search(line) and not in_poem_block:

        closing_tag = closing_poem_pattern.search(line).group(1)  # Extract the closing </poem> tag
        poem_content = line[:line.find(closing_tag)].strip()  # Get content before the closing tag
        after_poem= line[line.find(closing_tag)+len(closing_tag):].strip()
        # Process the poem content by adding <translate> tags
        translated_poem_content = convert_to_translatable_wikitext(poem_content)
        # print(after_poem)
        translated_after_poem = convert_to_translatable_wikitext(after_poem)
        # Return the processed line with the closing </poem> tag
        return f'{translated_poem_content}{closing_tag}{after_poem}', False

    # Case 3: We are inside a <poem> block and no closing tag is found in this line
    elif in_poem_block:
        translated_poem_content = convert_to_translatable_wikitext(line.strip())
        return f'{translated_poem_content}', True

    # Case 4: No <poem> tag found, return the line as is
    return line, in_poem_block
# def process_big_tag(line, in_poem_block=False):
#     """
#     Detects <poem> and </poem> tags and processes the text content inside the poem
#     by wrapping it in <translate> tags. Handles cases where only one of the tags is present.
    
#     :param line: The line of text to process.
#     :param in_poem_block: A flag to indicate if we are already inside a <poem> block.
#     :return: Processed line, and updated in_poem_block flag.
#     """
#     opening_poem_pattern = re.compile(r'(<big[^>]*>)', re.IGNORECASE)
#     closing_poem_pattern = re.compile(r'(</big>)', re.IGNORECASE)
#     # Case 1: Detect an opening <poem> tag (without necessarily having a closing tag)
#     if opening_poem_pattern.search(line) and not in_poem_block:
#         opening_tag = opening_poem_pattern.search(line).group(1)  # Extract the opening <poem> tag
#         start_idx = line.find(opening_tag) + len(opening_tag)
#         print(line[:start_idx])
#         poem_content = line[start_idx:].strip()  # Get the content after the opening tag
#         # If there's a closing tag within the same line
#         if closing_poem_pattern.search(line):
#             closing_tag = closing_poem_pattern.search(line).group(1)  # Extract the closing </poem> tag
#             end_idx = line.find(closing_tag)
#             poem_content = line[start_idx:end_idx].strip()  # Get content between <poem> and </poem>

#             # Process the poem content by adding <translate> tags
#             translated_poem_content = convert_to_translatable_wikitext(poem_content)
#             # Return the fully processed line
#             return f'{convert_to_translatable_wikitext(line[:start_idx])}{opening_tag}{translated_poem_content}{closing_tag}{convert_to_translatable_wikitext(line[end_idx+len("</big>"):])}', False

#         else:
#             # If only the opening <poem> tag is present, we are in the middle of a poem block
#             translated_poem_content = convert_to_translatable_wikitext(poem_content)
#             return f'{opening_tag}{translated_poem_content}', True

#     # Case 2: Detect a closing </poem> tag without an opening tag in the same line
#     elif closing_poem_pattern.search(line) and not in_poem_block:

#         closing_tag = closing_poem_pattern.search(line).group(1)  # Extract the closing </poem> tag
#         poem_content = line[:line.find(closing_tag)].strip()  # Get content before the closing tag
#         print(line.find(closing_tag))
#         after_poem= line[line.find(closing_tag)+len(closing_tag):].strip()
#         # Process the poem content by adding <translate> tags
#         translated_poem_content = convert_to_translatable_wikitext(poem_content)
#         # print(after_poem)
#         translated_after_poem = convert_to_translatable_wikitext(after_poem)
#         # Return the processed line with the closing </poem> tag
#         return f'{translated_poem_content}{closing_tag}{after_poem}', False

#     # Case 3: We are inside a <poem> block and no closing tag is found in this line
#     elif in_poem_block:
#         translated_poem_content = convert_to_translatable_wikitext(line.strip())
#         return f'{translated_poem_content}', True

#     # Case 4: No <poem> tag found, return the line as is
#     return line, in_poem_block
def process_code_tag(line):
    """
    Processes <code> and </code> tags and ensures that the content inside the tags is not wrapped in <translate> tags.
    """
    if "<code" in line and "</code>" in line:
        before_code = line.split("<code>")[0].strip()
        code_content = line.split("<code>")[1].split("</code>")[0]
        after_code = line.split("</code>")[1].strip()

        translated_before = convert_to_translatable_wikitext(before_code) if before_code else ''
        translated_after = convert_to_translatable_wikitext(after_code) if after_code else ''

        return f'{translated_before}<code>{code_content}</code>{translated_after}'
    elif "<code>" in line:
        before_code = line.split("<code")[0].strip()
        code_content = line.split("<code")[1].strip()
        translated_before = convert_to_translatable_wikitext(before_code) if before_code else ''
        return f'{translated_before}<code>{code_content}'
    elif "</code>" in line:
        code_content = line.split("</code>")[0].strip()
        after_code = line.split("</code>")[1].strip()
        translated_after = convert_to_translatable_wikitext(after_code) if after_code else ''
        return f'{code_content}</code>{translated_after}'
    else:
        return line
def process_syntax_highlights(line):
    """
    Processes <syntaxhighlight> and </syntaxhighlight> tags and ensures that the content inside the tags is not wrapped in <translate> tags.
    """
    if "<syntaxhighlight" in line and "</syntaxhighlight>" in line:
        before_syntax = line.split("<syntaxhighlight>")[0].strip()
        syntax_content = line.split("<syntaxhighlight>")[1].split("</syntaxhighlight>")[0]
        after_syntax = line.split("</syntaxhighlight>")[1].strip()

        translated_before = convert_to_translatable_wikitext(before_syntax) if before_syntax else ''
        return f'{translated_before}<syntaxhighlight>{syntax_content}</syntaxhighlight>{after_syntax}'
    elif "<syntaxhighlight>" in line:
        before_syntax = line.split("<syntaxhighlight")[0].strip()
        syntax_content = line.split("<syntaxhighlight>")[1].strip()
        translated_before = convert_to_translatable_wikitext(before_syntax) if before_syntax else ''
        return f'{translated_before}<syntaxhighlight>{syntax_content}'
    elif "</syntaxhighlight>" in line:
        syntax_content = line.split("</syntaxhighlight>")[0].strip()
        after_syntax = line.split("</syntaxhighlight>")[1].strip()
        translated_after = convert_to_translatable_wikitext(after_syntax) if after_syntax else ''
        return f'{syntax_content}</syntaxhighlight>{translated_after}'
    else:
        return line
def convert_to_translatable_wikitext(wikitext):
    if wikitext == "":
        return ""
    """
    Converts standard wikitext to translatable wikitext by wrapping text with <translate> tags.
    Handles tables, lists, blockquotes, divs, and ensures tags inside blockquotes are not wrapped.
    """
<<<<<<< HEAD
    lines = re.split("\n",wikitext)
=======
    lines = re.split(r'(?=[#\*]{2,3})|(</div>|<div>|<br>|\[\[[^\]]*\]\]|\]\]|}}|{{[^}]+}}|{{[^}]+}})', wikitext)
>>>>>>> bbf5eea7
    converted_lines = []
    in_syntax_highlight = False
    in_table = False
    for line in lines:
        if line is not None:
            line = line.strip()
    

        if line:
            if "<syntaxhighlight" in line:
                # Start of a syntax highlight block
                in_syntax_highlight = True
                opening_tag_idx = line.index("<syntaxhighlight")
                # Process content before the opening tag
                converted_lines.append(convert_to_translatable_wikitext(line[:opening_tag_idx]))
                
                # Append the syntaxhighlight block as it is
                converted_lines.append(line[opening_tag_idx:])
            elif "</syntaxhighlight>" in line:
                # End of a syntax highlight block
                closing_tag_idx = line.index("</syntaxhighlight>")
                
                # Process content before the closing tag
                converted_lines.append(line[:closing_tag_idx])
                
                # Append the closing syntaxhighlight tag
                converted_lines.append(line[closing_tag_idx:])
                in_syntax_highlight = False  # Exiting syntax highlight mode
            elif in_syntax_highlight:
                # Inside a syntaxhighlight block, do not process the line
                converted_lines.append(line)
            elif line.startswith("'''"):
                converted_lines.append(process_lists(line))
            elif line.startswith("{|"):
                in_table = True
                converted_lines.append(line)
            elif line.startswith("|}") and in_table:
                in_table = False
                converted_lines.append(line)
            elif in_table:
                converted_lines.append(process_table_line(line))
            elif header_pattern.match(line):
                converted_lines.append(process_header(line))
            elif line.startswith("http"):
                converted_lines.append(line)
            elif line.startswith("[["):
                converted_lines.append(process_double_name_space(line))
            elif line.startswith("["):
                converted_lines.append(process_external_link(line))
            elif line.startswith("<nowiki>"):
                converted_lines.append(line)
            elif line.startswith("*") or line.startswith("#") or line.startswith(":") or line.startswith(";"):
                converted_lines.append(process_lists(line))
            elif line.startswith("{{"):
                converted_lines.append(process_doublecurly(line))
            elif "<blockquote>" in line or "</blockquote>" in line:
                converted_lines.append(process_blockquote(line))
            elif "<poem" in line or "</poem>" in line:
                converted_lines.append(process_poem_tag(line)[0])
            elif "<code" in line or "</code>" in line:
                converted_lines.append(process_code_tag(line))
            elif '<div' in line:
                converted_lines.append(process_div(line))  # Handle any <div> tag
            elif '</div>' in line:
                converted_lines.append(line)
            elif "<hiero>" in line or "</hiero>" in line:
                converted_lines.append(line)  # Do not add translate tags inside <hiero> tag
            elif sub_pattern.search(line) or sup_pattern.search(line):
                converted_lines.append(line)  # Do not add translate tags inside <sub>/<sup>
            elif "<math>" in line or "{{math}}" in line:
                converted_lines.append(process_math(line))  # Handle math tags
            elif "<small>" in line or "</small>" in line:
        # If the line contains <small> tags, we won't wrap them.
                converted_lines.append(process_small_tag(line)[0])
            else:
                converted_lines.append(add_translate_tags(line))
        else:
            converted_lines.append('')
        converted_lines = [str(line) if line is not None else "" for line in converted_lines]
    return '\n'.join(converted_lines)

@app.route('/')
def index():
    return render_template('home.html')

@app.route('/convert', methods=['GET'])
def redirect_to_home():
    return render_template('home.html')

@app.route('/convert', methods=['POST'])
def convert():
    wikitext = request.form.get('wikitext', '')
    converted_text = convert_to_translatable_wikitext(wikitext)
    return render_template('home.html', original=wikitext, converted=converted_text)

if __name__ == '__main__':
    app.run(debug=True)<|MERGE_RESOLUTION|>--- conflicted
+++ resolved
@@ -150,19 +150,8 @@
 def process_header(line):
     match = header_pattern.match(line)
     if match:
-<<<<<<< HEAD
         translated_header_text = add_translate_tags(match.group())
         return translated_header_text
-=======
-        opening_equals = match.group(1)
-        header_text = match.group(2).strip()
-        closing_equals = match.group(3)
-        text = opening_equals + header_text + closing_equals + '\n'  + '\n'
-        # Use add_translate_tags to avoid double wrapping
-        translated_header_text = add_translate_tags(text)
-        print(translated_header_text)
-        return f'{translated_header_text}'
->>>>>>> bbf5eea7
     return line
 
 
@@ -247,15 +236,9 @@
     words = re.split(r'\|+|\]\]+', line1)
     print(words)
 
-<<<<<<< HEAD
     if len(words) > 1:
         if ":" not in line1:
             returnline += "[["
-=======
-    if len(words) > 1 :
-        returnline += "[["
-        returnline += "Special:MyLanguage/"
->>>>>>> bbf5eea7
         returnline += words[0] + "|"
         words = words[1:]
         print(words)
@@ -280,11 +263,8 @@
             if line[i] == '|' and pipestart is False:
                 pipestart = True
                 returnline += "|<translate>"
-<<<<<<< HEAD
         
 
-=======
->>>>>>> bbf5eea7
             elif pipestart is True and (line[i] == '|' or line[i] == ']'):
                 pipestart = False
                 returnline += "</translate>"
@@ -597,11 +577,7 @@
     Converts standard wikitext to translatable wikitext by wrapping text with <translate> tags.
     Handles tables, lists, blockquotes, divs, and ensures tags inside blockquotes are not wrapped.
     """
-<<<<<<< HEAD
     lines = re.split("\n",wikitext)
-=======
-    lines = re.split(r'(?=[#\*]{2,3})|(</div>|<div>|<br>|\[\[[^\]]*\]\]|\]\]|}}|{{[^}]+}}|{{[^}]+}})', wikitext)
->>>>>>> bbf5eea7
     converted_lines = []
     in_syntax_highlight = False
     in_table = False
