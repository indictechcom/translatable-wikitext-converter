from flask import Flask, request, render_template
import re

app = Flask(__name__)

# Regex to check if a line already has <translate> tags
# Updated regex to detect any presence of <translate> tags (including comments and spaces)
translate_tag_pattern = re.compile(r"<translate\b[^>]*>.*?</translate>", re.DOTALL)
# Regex to match attributes like rowspan, colspan, etc.
attribute_pattern = re.compile(r"\b\w+(?!==)=([^\s|]+)")
# Regex to detect table cell separators (| and ||)
table_cell_separator_pattern = re.compile(r"(\|\||\||\*)")
# Regex to detect headers in the format of == Header ==
header_pattern = re.compile(r"^(=+)(.*?)(=+)$")
# Regex to detect table header cell separators (! and !!)
header_cell_separator_pattern = re.compile(r"(!{1,2})")
# Regex to detect HTML entities (special characters)
special_char_pattern = re.compile(r"&\w+;")
# Regex for hiero, sub, sup, and math tags
# Matches text wrapped in <hiero>...</hiero> 
hiero_pattern = re.compile(r'(<hiero>.*?</hiero>)')
# Matches text wrapped in <sub>...</sub> tags or Unicode subscript characters (e.g., &#8320;).
sub_pattern = re.compile(r'(<sub>.*?</sub>|&#832[0-9];)')
# Matches text wrapped in <sup>...</sup> tags or Unicode superscript characters (e.g., &#8300;, &sup1;).
sup_pattern = re.compile(r'(<sup>.*?</sup>|&#830[0-9];|&sup[0-9];)')
# Matches text wrapped in <math>...</math> tags.
math_tag_pattern = re.compile(r'(<math>.*?</math>)')
# Matches {{math|...}} templates.
math_template_pattern = re.compile(r'(\{\{math\|.*?\}\})')
# Matches time strings in formats like "12:34", "3:45PM", or "11:00am".
time_pattern = re.compile(r'\b\d{1,2}:\d{2}(AM|PM|am|pm)?\b')
# Matches <gallery> and </gallery> tags.
gallery_pattern = re.compile(r'<gallery>|</gallery>')
# Matches occurrences of "File:".
file_pattern = re.compile(r'File:')
# Matches <br> tags.
br_pattern = re.compile(r'<br>')
# Matches magic words wrapped in double underscores (e.g., __NOTOC__).
magic_word = re.compile(r'__(.*?)__')
# Matches occurrences of the word "alt".
alt_pattern = re.compile(r'alt')
# Matches text inside double square brackets (e.g., [[example]]).
square_bracket_text_pattern = re.compile(r'\[\[(.*?)\]\]')
# Matches links with a pipe separator in double square brackets (e.g., [[link|display text]]).
square_bracket_with_pipeline_pattern = re.compile(r'\[\[([^\|\]]+)\|([^\]]+)\]\]')
# Matches occurrences of the '#'
existing_translation_pattern = re.compile(r'#')



def add_translate_tags(text):
    """
    Wraps the entire text in <translate> tags if it doesn't already have them,
    ensuring that special characters (e.g., &igrave;), time values (e.g., 9:30AM),
    and certain tags (e.g., hiero, sub, sup, math) are not wrapped in <translate> tags.
    Skips adding <translate> tags if they are already present, even with comments or special content.
    """
    if not text.strip():
        return text.strip()

    if re.search(r'<translate>.*<translate>', text):
        return text

    # If the text already has <translate> tags (including comments), do not add them
    if translate_tag_pattern.search(text):
        return text

    # If the text has any special characters, time values, or certain tags, don't wrap it in <translate> tags
    if (attribute_pattern.search(text) or special_char_pattern.match(text) or 
        hiero_pattern.search(text) or sub_pattern.search(text) or sup_pattern.search(text) or 
        time_pattern.match(text) or gallery_pattern.search(text) or file_pattern.search(text) or br_pattern.search(text) or magic_word.search(text)) :  # Skip time values
        return text
    # Wrap the entire block of text in <translate> tags
    return f'<translate>{text}</translate>'

def process_math(line):
    """
    Processes math-related tags ({{math}}, <math>, etc.) and ensures their content is not wrapped in <translate> tags.
    """
    # Generalized regex for math-related tags
    math_patterns = [
        re.compile(r'(\{\{math\|.*?\}\})', re.DOTALL),  # For {{math}} templates
        re.compile(r'(<math.*?>.*?</math>)', re.DOTALL)   # For <math> tags with attributes and content
    ]

    for pattern in math_patterns:
        match = pattern.search(line)
        if match:
            math_content = match.group(0)
            return line.replace(math_content, math_content)  # Return math-related content as is

    return line

def process_table_line(line):
    """
    Processes a single line of a table and adds <translate> tags where necessary,
    ensuring that only the actual content of table cells is wrapped, not the separators.
    """
    if not line:
        return line

    if line.startswith("|+"):
        # For table caption
        return f'{line[:2]}{add_translate_tags(line[2:].strip()) if len(line) > 2 else ""}'
    elif line.startswith("|-"):
        # Table row separator
        return line
    elif line.startswith("!"):
        # For table headers, split on ! and !! without breaking words
        headers = header_cell_separator_pattern.split(line)
        translated_headers = []
        for header in headers:
            if header in ['!', '!!']:  # Preserve the ! and !! without adding translate tags
                translated_headers.append(header)
            else:
                # Safely process header content
                processed_header = header.strip()
                if processed_header:
                    processed_header = process_external_link(processed_header)
                    processed_header = process_double_name_space(processed_header)
                    translated_headers.append(add_translate_tags(processed_header))
        return "".join(translated_headers)
    else:
        # For table rows, ensure content is wrapped but separators are untouched
        cells = table_cell_separator_pattern.split(line)
        translated_cells = []
        for cell in cells:
            if cell in ['|', '||', '*']:  # Leave separators as is
                translated_cells.append(cell)
            elif cell and cell.startswith("[["):
                # Process wiki links using process_double_name_space
                processed_cell = process_double_name_space(cell)
                translated_cells.append(processed_cell)
            elif cell and cell.startswith("http"):
                # Process external links
                processed_cell = process_external_link(cell)
                translated_cells.append(processed_cell)
            elif cell and cell.startswith("{{"):
                # Process double curly braces
                processed_cell = process_doublecurly(cell)
                translated_cells.append(processed_cell)
            elif cell:
                translated_cells.append(add_translate_tags(cell.strip()))
        return "".join(translated_cells)

def process_div(line):
    """
    Processes any <div> tag and adds <translate> tags around the text content inside the div,
    while keeping the div structure and attributes intact.
    """
    # Regex pattern to detect <div> tags
    div_pattern = re.compile(r'(<div[^>]*>)(.*?)(</div>)', re.DOTALL)
    match = div_pattern.search(line)

    if match:
        opening_div_tag = match.group(1)  # <div ... >
        div_content = match.group(2)  # Text or content inside the div
        closing_div_tag = match.group(3)  # </div>

        # Wrap only the text content inside the div with <translate> tags
        translated_content = add_translate_tags(div_content.strip())

        return f'{opening_div_tag}{translated_content}{closing_div_tag}'
    return line

<<<<<<< HEAD
=======
def process_header(line):
    match = header_pattern.match(line)
    if match:
        translated_header_text = add_translate_tags(match.group())
        return translated_header_text
    return line
>>>>>>> 9891f8df


def process_double_name_space(line):
    """
    Double Name space (e.g., [[link/eg]]) and adds <translate> tags around the eg text.
    """
    if 'Special:MyLanguage/' in line:  
        return line
    if (line.lower().startswith("[[category:".lower())):
        y = line.split(']]')[0]
        m = ''
        if (not existing_translation_pattern.search(line)):
            m = '{{#translation:}}]]'
            return y + m
        else:
            return y + ']]' 
<<<<<<< HEAD
    
    if '|' not in line and not file_pattern.search(line):
        if line.startswith('[[Special:'):
            return line
        i = 0 
        while line[i] != ']':
            i+=1
        link_target = line[2:i]
        return f"[[Special:MyLanguage/{link_target}|<translate>{link_target}</translate>]]"
=======
>>>>>>> 9891f8df

    # For File case
    if line[2:6] == "File":
        i = 0
        returnline = ""
        while i < len(line):
            if line[i:i+4] == 'alt=':
                returnline += "|alt=<translate>"
                i += 4
                while i < len(line) and line[i] != '|' and line[i] != ']':
                    returnline += line[i]
                    i += 1
                returnline += "</translate>"
                if i < len(line):
                    returnline += line[i]
            else:
                if line[i] == '|':
                    if line[i+1] == ' ':
                        if line[i+2:i+4] in ('left'):
                            returnline += line[i]
                        elif line[i+2:i+7] in  ('right','center','thumb'):
                            returnline += line[i]
                        else:
                            print(line[i+1:i+7])
                            returnline += "| <translate>"
                            i+=2
                            while line[i] != '|' and line[i] != ']':
                                returnline += line[i]
                                i += 1
                            returnline += "</translate>"
                            returnline += line[i]
                    else:
                        if line[i+1:i+3] in ('left'):
                            returnline += line[i]
                        elif line[i+1:i+6] in  ('right','center','thumb'):
                            returnline += line[i]
                        else:
                            print(line[i+1:i+7])
                            returnline += "| <translate>"
                            i+=1
                            while line[i] != '|' and line[i] != ']':
                                returnline += line[i]
                                i += 1
                            returnline += "</translate>"
                            returnline += line[i]
                else:
                     returnline += line[i]
            i += 1
        return returnline
    print(line)
    # For normal pipe name spaces
    if ":" in line[10:] and "Category" not in line[2:]:
        line1 = line
    else:
        line1 = line[2:-2]
    print("This is a special word " + line[7:])
    words = re.split(r'\|+|\]\]+', line1)
    print(words)

    if len(words) > 1:
        if ":" not in line1:
            returnline += "[["
        returnline += words[0] + "|"
        words = words[1:]
        print(words)
        for word in words:
            if ":"  in word:
                returnline+=": <translate>" + word[1:] + "</translate>" 
            else:
                if word.strip() != "":
                    returnline += "<translate>"
                    returnline += word
                    returnline += "</translate>"
                else:
                    returnline += "|"
                returnline += "]]"
<<<<<<< HEAD
            if ":" not in returnline:
                returnline = returnline[:-2]
            return returnline
=======
        if ":" not in returnline:
            returnline = returnline[:-3]
        return returnline
>>>>>>> 9891f8df

    # For cases without pipe (just links)
    else:
        for i in range(len(line)):
            if line[i] == '|' and pipestart is False:
                pipestart = True
                returnline += "|<translate>"
        

            elif pipestart is True and (line[i] == '|' or line[i] == ']'):
                pipestart = False
                returnline += "</translate>"
                returnline += line[i]
                if line[i] == '|':
                    returnline += "<translate>"
                    pipestart = True
            else:
                returnline += line[i]
        return returnline

def process_external_link(line):
    """
    Processes external links in the format [http://example.com Description] and ensures
    that only the description part is wrapped in <translate> tags, leaving the URL untouched.
    Uses tvar for URL handling.
    """
    match = re.match(r'(\[)(https?://[^\s]+)\s+([^\]]+)\]', line)

    if match:
        bracket, url, description = match.groups()
        return f'[<tvar name="url">{url}</tvar> {description}]'
    return line

def process_lists(line):
    """
    Processes lists (e.g., *, #, :) by adding <translate> tags around list item content.
    Handles nested lists and proper newline formatting.
    """
<<<<<<< HEAD
    markers = ['*', '#', ':', ';']
    prefix = ''
    content_start = 0
    
    # Get list markers prefix
    while content_start < len(line) and line[content_start] in markers:
        prefix += line[content_start]
        content_start += 1
        
    content = line[content_start:].strip()
    if not content:
        return line

    # Check if content ends with a colon
    has_colon_suffix = content.endswith(':')
    if has_colon_suffix:
        content = content[:-1]
        
    # Process content based on type
    if "[[" in content:
        content = process_double_name_space(content)
    elif "http" in content:
        content = process_external_link(content)
    else:
        content = f"<translate>{content}</translate>"
    
    # Add colon back if it was present
    if has_colon_suffix:
        content = f"{content}:"
    
    # Add proper formatting with newlines
    return f"{prefix}{content}\n\n"
=======
    for i in range(len(line)):
        if line[i] in ['*', '#', ':', ';']:
            continue
        else:
            words = line[i:].split("<br>") 
            for j in range(len(words)):
                if "https://" in words[j]: 
                    words[j] = f"<translate>{words[j]}</translate>"
                elif "[[" in words[j]:
                    words[j] = process_double_name_space(words[j])
                else: 
                    worder = words[j].split(":")
                    for k in range(len(worder)):
                        if worder[k] == '':
                            continue
                        else:
                            worder[k] = f"<translate>{worder[k]}</translate>"
                    words[j] = ":".join(worder) 
                    
            newstring = "<br>".join(words)
            return f"{line[:i]}{newstring}"  

>>>>>>> 9891f8df

def process_doublecurly(line):
    """
    Processes the text to ensure that only the content outside of double curly braces {{ ... }} is wrapped in <translate> tags,
    while preserving the template content inside the braces without translating it.
    """
    if "{{" in line and "}}" in line:
        start = line.index("{{")
        end = line.index("}}") + 2  # Include the closing "}}"
        inside_curly = line[start:end]
        outside_curly = line[end:].strip()
        if outside_curly:
            return f"{line[:start]}<translate>{outside_curly}</translate>"
        return inside_curly
    else:
        return f"<translate>{line.strip()}</translate>"

def process_blockquote(line):
    """
    Handles blockquote tags by ensuring content inside blockquote is not wrapped in <translate> tags.
    """
    if "<blockquote>" in line and "</blockquote>" in line:
        before_blockquote = line.split("<blockquote>")[0].strip()
        blockquote_content = line.split("<blockquote>")[1].split("</blockquote>")[0]
        after_blockquote = line.split("</blockquote>")[1].strip()

        translated_before = add_translate_tags(before_blockquote) if before_blockquote else ''
        translated_after = add_translate_tags(after_blockquote) if after_blockquote else ''

        return f'{translated_before}<blockquote>{blockquote_content}</blockquote>{translated_after}'
    elif "<blockquote>" in line:
        before_blockquote = line.split("<blockquote>")[0].strip()
        blockquote_content = line.split("<blockquote>")[1].strip()
        translated_before = add_translate_tags(before_blockquote) if before_blockquote else ''
        return f'{translated_before}<blockquote>{blockquote_content}'
    elif "</blockquote>" in line:
        blockquote_content = line.split("</blockquote>")[0].strip()
        after_blockquote = line.split("</blockquote>")[1].strip()
        translated_after = add_translate_tags(after_blockquote) if after_blockquote else ''
        return f'{blockquote_content}</blockquote>{translated_after}'
    else:
        return line
def process_poem_tag(line, in_poem_block=False):
    """
    Detects <poem> and </poem> tags and processes the text content inside the poem
    by wrapping it in <translate> tags. Handles cases where only one of the tags is present.
    
    :param line: The line of text to process.
    :param in_poem_block: A flag to indicate if we are already inside a <poem> block.
    :return: Processed line, and updated in_poem_block flag.
    """
    opening_poem_pattern = re.compile(r'(<poem[^>]*>)', re.IGNORECASE)
    closing_poem_pattern = re.compile(r'(</poem>)', re.IGNORECASE)
    # Case 1: Detect an opening <poem> tag (without necessarily having a closing tag)
    if opening_poem_pattern.search(line) and not in_poem_block:
        opening_tag = opening_poem_pattern.search(line).group(1)  # Extract the opening <poem> tag
        start_idx = line.find(opening_tag) + len(opening_tag)
        poem_content = line[start_idx:].strip()  # Get the content after the opening tag
        # If there's a closing tag within the same line
        if closing_poem_pattern.search(line):
            closing_tag = closing_poem_pattern.search(line).group(1)  # Extract the closing </poem> tag
            end_idx = line.find(closing_tag)

            poem_content = line[start_idx:end_idx].strip()  # Get content between <poem> and </poem>

            # Process the poem content by adding <translate> tags
            translated_poem_content = convert_to_translatable_wikitext(poem_content)

            # Return the fully processed line
            return f'{opening_tag}{translated_poem_content}{closing_tag}{convert_to_translatable_wikitext(line[end_idx+len(closing_tag):])}', False

        else:
            # If only the opening <poem> tag is present, we are in the middle of a poem block
            translated_poem_content = convert_to_translatable_wikitext(poem_content)
            return f'{opening_tag}{translated_poem_content}', True

    # Case 2: Detect a closing </poem> tag without an opening tag in the same line
    elif closing_poem_pattern.search(line) and not in_poem_block:

        closing_tag = closing_poem_pattern.search(line).group(1)  # Extract the closing </poem> tag
        poem_content = line[:line.find(closing_tag)].strip()  # Get content before the closing tag
        print(line.find(closing_tag))
        after_poem= line[line.find(closing_tag)+len(closing_tag):].strip()
        # Process the poem content by adding <translate> tags
        translated_poem_content = convert_to_translatable_wikitext(poem_content)
        # print(after_poem)
        translated_after_poem = convert_to_translatable_wikitext(after_poem)
        # Return the processed line with the closing </poem> tag
        return f'{translated_poem_content}{closing_tag}{after_poem}', False

    # Case 3: We are inside a <poem> block and no closing tag is found in this line
    elif in_poem_block:
        print(line)
        translated_poem_content = convert_to_translatable_wikitext(line.strip())
        return f'{translated_poem_content}', True

    # Case 4: No <poem> tag found, return the line as is
    return line, in_poem_block
def process_small_tag(line, in_poem_block=False):
    """
    Detects <poem> and </poem> tags and processes the text content inside the poem
    by wrapping it in <translate> tags. Handles cases where only one of the tags is present.
    
    :param line: The line of text to process.
    :param in_poem_block: A flag to indicate if we are already inside a <poem> block.
    :return: Processed line, and updated in_poem_block flag.
    """
    opening_poem_pattern = re.compile(r'(<small[^>]*>)', re.IGNORECASE)
    closing_poem_pattern = re.compile(r'(</small>)', re.IGNORECASE)
    # Case 1: Detect an opening <poem> tag (without necessarily having a closing tag)
    if opening_poem_pattern.search(line) and not in_poem_block:
        opening_tag = opening_poem_pattern.search(line).group(1)  # Extract the opening <poem> tag
        start_idx = line.find(opening_tag) + len(opening_tag)
        poem_content = line[start_idx:].strip()  # Get the content after the opening tag

        # If there's a closing tag within the same line
        if closing_poem_pattern.search(line):
            closing_tag = closing_poem_pattern.search(line).group(1)  # Extract the closing </poem> tag
            end_idx = line.find(closing_tag)
            poem_content = line[start_idx:end_idx].strip()  # Get content between <poem> and </poem>

            # Process the poem content by adding <translate> tags
            translated_poem_content = convert_to_translatable_wikitext(poem_content)

            # Return the fully processed line
            return f'{opening_tag}{translated_poem_content}{closing_tag}{convert_to_translatable_wikitext(line[end_idx+len("</small>"):])}', False

        else:
            # If only the opening <poem> tag is present, we are in the middle of a poem block
            translated_poem_content = convert_to_translatable_wikitext(poem_content)
            return f'{opening_tag}{translated_poem_content}', True

    # Case 2: Detect a closing </poem> tag without an opening tag in the same line
    elif closing_poem_pattern.search(line) and not in_poem_block:

        closing_tag = closing_poem_pattern.search(line).group(1)  # Extract the closing </poem> tag
        poem_content = line[:line.find(closing_tag)].strip()  # Get content before the closing tag
        after_poem= line[line.find(closing_tag)+len(closing_tag):].strip()
        # Process the poem content by adding <translate> tags
        translated_poem_content = convert_to_translatable_wikitext(poem_content)
        # print(after_poem)
        translated_after_poem = convert_to_translatable_wikitext(after_poem)
        # Return the processed line with the closing </poem> tag
        return f'{translated_poem_content}{closing_tag}{after_poem}', False

    # Case 3: We are inside a <poem> block and no closing tag is found in this line
    elif in_poem_block:
        translated_poem_content = convert_to_translatable_wikitext(line.strip())
        return f'{translated_poem_content}', True

    # Case 4: No <poem> tag found, return the line as is
    return line, in_poem_block
# def process_big_tag(line, in_poem_block=False):
#     """
#     Detects <poem> and </poem> tags and processes the text content inside the poem
#     by wrapping it in <translate> tags. Handles cases where only one of the tags is present.
    
#     :param line: The line of text to process.
#     :param in_poem_block: A flag to indicate if we are already inside a <poem> block.
#     :return: Processed line, and updated in_poem_block flag.
#     """
#     opening_poem_pattern = re.compile(r'(<big[^>]*>)', re.IGNORECASE)
#     closing_poem_pattern = re.compile(r'(</big>)', re.IGNORECASE)
#     # Case 1: Detect an opening <poem> tag (without necessarily having a closing tag)
#     if opening_poem_pattern.search(line) and not in_poem_block:
#         opening_tag = opening_poem_pattern.search(line).group(1)  # Extract the opening <poem> tag
#         start_idx = line.find(opening_tag) + len(opening_tag)
#         print(line[:start_idx])
#         poem_content = line[start_idx:].strip()  # Get the content after the opening tag
#         # If there's a closing tag within the same line
#         if closing_poem_pattern.search(line):
#             closing_tag = closing_poem_pattern.search(line).group(1)  # Extract the closing </poem> tag
#             end_idx = line.find(closing_tag)
#             poem_content = line[start_idx:end_idx].strip()  # Get content between <poem> and </poem>

#             # Process the poem content by adding <translate> tags
#             translated_poem_content = convert_to_translatable_wikitext(poem_content)
#             # Return the fully processed line
#             return f'{convert_to_translatable_wikitext(line[:start_idx])}{opening_tag}{translated_poem_content}{closing_tag}{convert_to_translatable_wikitext(line[end_idx+len("</big>"):])}', False

#         else:
#             # If only the opening <poem> tag is present, we are in the middle of a poem block
#             translated_poem_content = convert_to_translatable_wikitext(poem_content)
#             return f'{opening_tag}{translated_poem_content}', True

#     # Case 2: Detect a closing </poem> tag without an opening tag in the same line
#     elif closing_poem_pattern.search(line) and not in_poem_block:

#         closing_tag = closing_poem_pattern.search(line).group(1)  # Extract the closing </poem> tag
#         poem_content = line[:line.find(closing_tag)].strip()  # Get content before the closing tag
#         print(line.find(closing_tag))
#         after_poem= line[line.find(closing_tag)+len(closing_tag):].strip()
#         # Process the poem content by adding <translate> tags
#         translated_poem_content = convert_to_translatable_wikitext(poem_content)
#         # print(after_poem)
#         translated_after_poem = convert_to_translatable_wikitext(after_poem)
#         # Return the processed line with the closing </poem> tag
#         return f'{translated_poem_content}{closing_tag}{after_poem}', False

#     # Case 3: We are inside a <poem> block and no closing tag is found in this line
#     elif in_poem_block:
#         translated_poem_content = convert_to_translatable_wikitext(line.strip())
#         return f'{translated_poem_content}', True

#     # Case 4: No <poem> tag found, return the line as is
#     return line, in_poem_block

def process_header(line):
    """Processes section headers and adds translate tags"""
    match = header_pattern.match(line)
    if match:
        equals_start, content, equals_end = match.groups()
        return f"<translate>{equals_start}{content.strip()}{equals_end}\n\n</translate>"
    return line


def process_code_tag(line):
    """
    Processes <code> and </code> tags and ensures that the content inside the tags is not wrapped in <translate> tags.
    """
    if "<code" in line and "</code>" in line:
        before_code = line.split("<code>")[0].strip()
        code_content = line.split("<code>")[1].split("</code>")[0]
        after_code = line.split("</code>")[1].strip()

        translated_before = convert_to_translatable_wikitext(before_code) if before_code else ''
        translated_after = convert_to_translatable_wikitext(after_code) if after_code else ''

        return f'{translated_before}<code>{code_content}</code>{translated_after}'
    elif "<code>" in line:
        before_code = line.split("<code")[0].strip()
        code_content = line.split("<code")[1].strip()
        translated_before = convert_to_translatable_wikitext(before_code) if before_code else ''
        return f'{translated_before}<code>{code_content}'
    elif "</code>" in line:
        code_content = line.split("</code>")[0].strip()
        after_code = line.split("</code>")[1].strip()
        translated_after = convert_to_translatable_wikitext(after_code) if after_code else ''
        return f'{code_content}</code>{translated_after}'
    else:
        return line
def process_syntax_highlights(line):
    """
    Processes <syntaxhighlight> and </syntaxhighlight> tags and ensures that the content inside the tags is not wrapped in <translate> tags.
    """
    if "<syntaxhighlight" in line and "</syntaxhighlight>" in line:
        before_syntax = line.split("<syntaxhighlight>")[0].strip()
        syntax_content = line.split("<syntaxhighlight>")[1].split("</syntaxhighlight>")[0]
        after_syntax = line.split("</syntaxhighlight>")[1].strip()

        translated_before = convert_to_translatable_wikitext(before_syntax) if before_syntax else ''
        return f'{translated_before}<syntaxhighlight>{syntax_content}</syntaxhighlight>{after_syntax}'
    elif "<syntaxhighlight>" in line:
        before_syntax = line.split("<syntaxhighlight")[0].strip()
        syntax_content = line.split("<syntaxhighlight>")[1].strip()
        translated_before = convert_to_translatable_wikitext(before_syntax) if before_syntax else ''
        return f'{translated_before}<syntaxhighlight>{syntax_content}'
    elif "</syntaxhighlight>" in line:
        syntax_content = line.split("</syntaxhighlight>")[0].strip()
        after_syntax = line.split("</syntaxhighlight>")[1].strip()
        translated_after = convert_to_translatable_wikitext(after_syntax) if after_syntax else ''
        return f'{syntax_content}</syntaxhighlight>{translated_after}'
    else:
        return line
def convert_to_translatable_wikitext(wikitext):
    if wikitext == "":
        return ""
    """
    Converts standard wikitext to translatable wikitext by wrapping text with <translate> tags.
    Handles tables, lists, blockquotes, divs, and ensures tags inside blockquotes are not wrapped.
    """
<<<<<<< HEAD
    lines = re.split("\n" , wikitext)
=======
    lines = re.split("\n",wikitext)
>>>>>>> 9891f8df
    converted_lines = []
    in_syntax_highlight = False
    in_table = False
    for line in lines:
        if line and line.startswith('[[Category:'):
            category_line = process_double_name_space(line)
            converted_lines.append(f"\n{category_line}\n")
            continue
        if line is not None:
            line = line.strip()
    

        if line:
            if "<syntaxhighlight" in line:
                # Start of a syntax highlight block
                in_syntax_highlight = True
                opening_tag_idx = line.index("<syntaxhighlight")
                # Process content before the opening tag
                converted_lines.append(convert_to_translatable_wikitext(line[:opening_tag_idx]))
                
                # Append the syntaxhighlight block as it is
                converted_lines.append(line[opening_tag_idx:])
            elif "</syntaxhighlight>" in line:
                # End of a syntax highlight block
                closing_tag_idx = line.index("</syntaxhighlight>")
                
                # Process content before the closing tag
                converted_lines.append(line[:closing_tag_idx])
                
                # Append the closing syntaxhighlight tag
                converted_lines.append(line[closing_tag_idx:])
                in_syntax_highlight = False  # Exiting syntax highlight mode
            elif in_syntax_highlight:
                # Inside a syntaxhighlight block, do not process the line
                converted_lines.append(line)
            elif line.startswith("'''"):
                converted_lines.append(process_lists(line))
            elif line.startswith("{|"):
                in_table = True
                converted_lines.append(line)
            elif line.startswith("|}") and in_table:
                in_table = False
                converted_lines.append(line)
            elif in_table:
                converted_lines.append(process_table_line(line))
            elif header_pattern.match(line):
                converted_lines.append(process_header(line))
            elif line.startswith("http"):
                converted_lines.append(line)
            elif line.startswith("[["):
                converted_lines.append(process_double_name_space(line))
            elif line.startswith("["):
                converted_lines.append(process_external_link(line))
            elif line.startswith("<nowiki>"):
                converted_lines.append(line)
            elif line.startswith("*") or line.startswith("#") or line.startswith(":") or line.startswith(";"):
                converted_lines.append(process_lists(line))
            elif line.startswith("{{"):
                converted_lines.append(process_doublecurly(line))
            elif "<blockquote>" in line or "</blockquote>" in line:
                converted_lines.append(process_blockquote(line))
            elif "<poem" in line or "</poem>" in line:
                converted_lines.append(process_poem_tag(line)[0])
            elif "<code" in line or "</code>" in line:
                converted_lines.append(process_code_tag(line))
            elif '<div' in line:
                converted_lines.append(process_div(line))  # Handle any <div> tag
            elif '</div>' in line:
                converted_lines.append(line)
            elif "<hiero>" in line or "</hiero>" in line:
                converted_lines.append(line)  # Do not add translate tags inside <hiero> tag
            elif sub_pattern.search(line) or sup_pattern.search(line):
                converted_lines.append(line)  # Do not add translate tags inside <sub>/<sup>
            elif "<math>" in line or "{{math}}" in line:
                converted_lines.append(process_math(line))  # Handle math tags
            elif "<small>" in line or "</small>" in line:
        # If the line contains <small> tags, we won't wrap them.
                converted_lines.append(process_small_tag(line)[0])
            else:
                converted_lines.append(add_translate_tags(line))
        else:
            continue
        converted_lines = [str(line) if line is not None else "" for line in converted_lines]
    return '\n'.join(converted_lines).strip()

@app.route('/')
def index():
    return render_template('home.html')

@app.route('/convert', methods=['GET'])
def redirect_to_home():
    return render_template('home.html')

@app.route('/convert', methods=['POST'])
def convert():
    wikitext = request.form.get('wikitext', '')
    converted_text = convert_to_translatable_wikitext(wikitext)
    return render_template('home.html', original=wikitext, converted=converted_text)

if __name__ == '__main__':
    app.run(debug=True)<|MERGE_RESOLUTION|>--- conflicted
+++ resolved
@@ -163,15 +163,12 @@
         return f'{opening_div_tag}{translated_content}{closing_div_tag}'
     return line
 
-<<<<<<< HEAD
-=======
 def process_header(line):
     match = header_pattern.match(line)
     if match:
         translated_header_text = add_translate_tags(match.group())
         return translated_header_text
     return line
->>>>>>> 9891f8df
 
 
 def process_double_name_space(line):
@@ -188,7 +185,6 @@
             return y + m
         else:
             return y + ']]' 
-<<<<<<< HEAD
     
     if '|' not in line and not file_pattern.search(line):
         if line.startswith('[[Special:'):
@@ -198,8 +194,6 @@
             i+=1
         link_target = line[2:i]
         return f"[[Special:MyLanguage/{link_target}|<translate>{link_target}</translate>]]"
-=======
->>>>>>> 9891f8df
 
     # For File case
     if line[2:6] == "File":
@@ -276,15 +270,9 @@
                 else:
                     returnline += "|"
                 returnline += "]]"
-<<<<<<< HEAD
-            if ":" not in returnline:
-                returnline = returnline[:-2]
-            return returnline
-=======
         if ":" not in returnline:
             returnline = returnline[:-3]
         return returnline
->>>>>>> 9891f8df
 
     # For cases without pipe (just links)
     else:
@@ -323,40 +311,6 @@
     Processes lists (e.g., *, #, :) by adding <translate> tags around list item content.
     Handles nested lists and proper newline formatting.
     """
-<<<<<<< HEAD
-    markers = ['*', '#', ':', ';']
-    prefix = ''
-    content_start = 0
-    
-    # Get list markers prefix
-    while content_start < len(line) and line[content_start] in markers:
-        prefix += line[content_start]
-        content_start += 1
-        
-    content = line[content_start:].strip()
-    if not content:
-        return line
-
-    # Check if content ends with a colon
-    has_colon_suffix = content.endswith(':')
-    if has_colon_suffix:
-        content = content[:-1]
-        
-    # Process content based on type
-    if "[[" in content:
-        content = process_double_name_space(content)
-    elif "http" in content:
-        content = process_external_link(content)
-    else:
-        content = f"<translate>{content}</translate>"
-    
-    # Add colon back if it was present
-    if has_colon_suffix:
-        content = f"{content}:"
-    
-    # Add proper formatting with newlines
-    return f"{prefix}{content}\n\n"
-=======
     for i in range(len(line)):
         if line[i] in ['*', '#', ':', ';']:
             continue
@@ -379,7 +333,6 @@
             newstring = "<br>".join(words)
             return f"{line[:i]}{newstring}"  
 
->>>>>>> 9891f8df
 
 def process_doublecurly(line):
     """
@@ -651,11 +604,7 @@
     Converts standard wikitext to translatable wikitext by wrapping text with <translate> tags.
     Handles tables, lists, blockquotes, divs, and ensures tags inside blockquotes are not wrapped.
     """
-<<<<<<< HEAD
-    lines = re.split("\n" , wikitext)
-=======
     lines = re.split("\n",wikitext)
->>>>>>> 9891f8df
     converted_lines = []
     in_syntax_highlight = False
     in_table = False
